package birdwatcher

import (
	"github.com/alice-lg/alice-lg/backend/api"
	"github.com/alice-lg/alice-lg/backend/caches"

	"log"
	"sort"
	"sync"
)

const (
	NEIGHBOR_SUMMARY_ENDPOINT = "/neighbors/summary"
)

type Birdwatcher struct {
	config Config
	client *Client

	// Caches: Neighbors
	neighborsCache *caches.NeighborsCache
<<<<<<< HEAD

	// Caches: Routes
	routesRequiredCache    *caches.RoutesCache
	routesReceivedCache    *caches.RoutesCache
	routesFilteredCache    *caches.RoutesCache
	routesNotExportedCache *caches.RoutesCache

	// Mutices:
	routesFetchMutex map[string]*sync.Mutex
=======
	routesCache    *caches.RoutesCache

	hasNeighborSummary bool
>>>>>>> 84df5e9b
}

func NewBirdwatcher(config Config) *Birdwatcher {
	client := NewClient(config.Api)

<<<<<<< HEAD
	// Cache settings:
	// TODO: Maybe read from config file
	neighborsCacheDisable := false

	routesCacheDisabled := false
	routesCacheMaxSize := 128

	// Initialize caches
	neighborsCache := caches.NewNeighborsCache(neighborsCacheDisable)
	routesRequiredCache := caches.NewRoutesCache(
		routesCacheDisabled, routesCacheMaxSize)
	routesReceivedCache := caches.NewRoutesCache(
		routesCacheDisabled, routesCacheMaxSize)
	routesFilteredCache := caches.NewRoutesCache(
		routesCacheDisabled, routesCacheMaxSize)
	routesNotExportedCache := caches.NewRoutesCache(
		routesCacheDisabled, routesCacheMaxSize)

	// Make source
=======
	neighborsCache := caches.NewNeighborsCache(false)
	routesCache := caches.NewRoutesCache(false, 128)
	// TODO: Make LRU routes cache max size configurable

	// Check if we have a neighbor summary endpoint:
	hasNeighborSummary := true
	if config.DisableNeighborSummary {
		hasNeighborSummary = false
		log.Println("Config override: Disable neighbor summary; using `show protocols all`")
	}

	_, err := client.GetJson(NEIGHBOR_SUMMARY_ENDPOINT)
	if err != nil {
		hasNeighborSummary = false
	} else {
		if !config.DisableNeighborSummary {
			log.Println("Using neighbor-summary capabilities on:", config.Name)
		}
	}

>>>>>>> 84df5e9b
	birdwatcher := &Birdwatcher{
		config: config,
		client: client,

		neighborsCache: neighborsCache,
<<<<<<< HEAD

		routesRequiredCache:    routesRequiredCache,
		routesReceivedCache:    routesReceivedCache,
		routesFilteredCache:    routesFilteredCache,
		routesNotExportedCache: routesNotExportedCache,

		routesFetchMutex: map[string]*sync.Mutex{},
=======
		routesCache:    routesCache,

		hasNeighborSummary: hasNeighborSummary,
>>>>>>> 84df5e9b
	}
	return birdwatcher
}

func (self *Birdwatcher) Status() (*api.StatusResponse, error) {
	bird, err := self.client.GetJson("/status")
	if err != nil {
		return nil, err
	}

	apiStatus, err := parseApiStatus(bird, self.config)
	if err != nil {
		return nil, err
	}

	birdStatus, err := parseBirdwatcherStatus(bird, self.config)
	if err != nil {
		return nil, err
	}

	response := &api.StatusResponse{
		Api:    apiStatus,
		Status: birdStatus,
	}

	return response, nil
}

<<<<<<< HEAD
// Get bird BGP protocols
func (self *Birdwatcher) Neighbours() (*api.NeighboursResponse, error) {
	// Check if we hit the cache
	response := self.neighborsCache.Get()
	if response != nil {
		return response, nil // dereference for now...
=======
// Get neighbors
func (self *Birdwatcher) Neighbours() (api.NeighboursResponse, error) {
	// Check if we hit the cache
	cachedResponse := self.neighborsCache.Get()
	if cachedResponse != nil {
		return *cachedResponse, nil // dereference for now...
	}

	var (
		response api.NeighboursResponse
		err      error
	)

	if self.hasNeighborSummary {
		response, err = self.summaryNeighbors()
	} else {
		response, err = self.bgpProtocolsNeighbors()
	}

	if err != nil {
		return api.NeighboursResponse{}, err
	}

	self.neighborsCache.Set(&response)

	return response, nil
}

// Get neighbors from neighbors summary
func (self *Birdwatcher) summaryNeighbors() (api.NeighboursResponse, error) {
	// Query birdwatcher
	bird, err := self.client.GetJson(NEIGHBOR_SUMMARY_ENDPOINT)
	if err != nil {
		return api.NeighboursResponse{}, err
>>>>>>> 84df5e9b
	}

	apiStatus, err := parseApiStatus(bird, self.config)
	if err != nil {
		return api.NeighboursResponse{}, err
	}

	neighbors, err := parseNeighborSummary(bird, self.config)
	if err != nil {
		return api.NeighboursResponse{}, err
	}

	response := api.NeighboursResponse{
		Api:        apiStatus,
		Neighbours: neighbors,
	}

	return response, nil
}

// Get neighbors from protocols
func (self *Birdwatcher) bgpProtocolsNeighbors() (api.NeighboursResponse, error) {

	// Query birdwatcher
	bird, err := self.client.GetJson("/protocols/bgp")
	if err != nil {
		return nil, err
	}

	apiStatus, err := parseApiStatus(bird, self.config)
	if err != nil {
		return nil, err
	}

	neighbours, err := parseNeighbours(bird, self.config)
	if err != nil {
		return nil, err
	}

	response := api.NeighboursResponse{
		Api:        apiStatus,
		Neighbours: neighbours,
	}

<<<<<<< HEAD
	self.neighborsCache.Set(response)

=======
>>>>>>> 84df5e9b
	return response, nil // dereference for now
}

// Get filtered and exported routes
func (self *Birdwatcher) Routes(neighbourId string) (*api.RoutesResponse, error) {
	// Exported
	bird, err := self.client.GetJson("/routes/protocol/" + neighbourId)
	if err != nil {
		return nil, err
	}

	// Use api status from first request
	apiStatus, err := parseApiStatus(bird, self.config)
	if err != nil {
		return nil, err
	}

	imported, err := parseRoutes(bird, self.config)
	if err != nil {
		return nil, err
	}

	gateway := ""
	learnt_from := ""
	if len(imported) > 0 { // infer next_hop ip address from imported[0]
		gateway = imported[0].Gateway                                         //TODO: change mechanism to infer gateway when state becomes available elsewhere.
		learnt_from = mustString(imported[0].Details["learnt_from"], gateway) // also take learnt_from address into account if present.
		// ^ learnt_from is regularly present on routes for remote-triggered blackholing or on filtered routes (e.g. next_hop not in AS-Set)
	}

	// Optional: Filtered
	bird, _ = self.client.GetJson("/routes/filtered/" + neighbourId)
	filtered, err := parseRoutes(bird, self.config)
	if err != nil {
		log.Println("WARNING Could not retrieve filtered routes:", err)
		log.Println("Is the 'routes_filtered' module active in birdwatcher?")
	} else { // we got a filtered routes response => perform routes deduplication

		result_filtered := make(api.Routes, 0, len(filtered))
		result_imported := make(api.Routes, 0, len(imported))

		importedMap := make(map[string]*api.Route) // for O(1) access
		for _, route := range imported {
			importedMap[route.Id] = route
		}
		// choose routes with next_hop == gateway of this neighbour
		for _, route := range filtered {
			if (route.Gateway == gateway) || (route.Gateway == learnt_from) || (route.Details["learnt_from"] == gateway) {
				result_filtered = append(result_filtered, route)
				delete(importedMap, route.Id) // remove routes that are filtered on pipe
			} else if len(imported) == 0 { // in case there are just filtered routes
				result_filtered = append(result_filtered, route)
			}
		}
		sort.Sort(result_filtered)
		filtered = result_filtered
		// map to slice
		for _, route := range importedMap {
			result_imported = append(result_imported, route)
		}
		sort.Sort(result_imported)
		imported = result_imported
	}

	// Optional: NoExport
	bird, _ = self.client.GetJson("/routes/noexport/" + neighbourId)
	noexport, err := parseRoutes(bird, self.config)
	if err != nil {
		log.Println("WARNING Could not retrieve routes not exported:", err)
		log.Println("Is the 'routes_noexport' module active in birdwatcher?")
	} else {
		result_noexport := make(api.Routes, 0, len(noexport))
		// choose routes with next_hop == gateway of this neighbour
		for _, route := range noexport {
			if (route.Gateway == gateway) || (route.Gateway == learnt_from) {
				result_noexport = append(result_noexport, route)
			} else if len(imported) == 0 { // in case there are just filtered routes
				result_noexport = append(result_noexport, route)
			}
		}
	}

	response := &api.RoutesResponse{
		Api:         apiStatus,
		Imported:    imported,
		Filtered:    filtered,
		NotExported: noexport,
	}

	return response, nil
}

/*
RoutesRequired is a specialized request to fetch:

 - RoutesExported and
 - RoutesFiltered

from Birdwatcher. As the not exported routes can be very many
these are optional and can be loaded on demand using the
RoutesNotExported() API.

A route deduplication is applied.
*/

func (self *Birdwatcher) RoutesRequired(
	neighborId string,
) (*api.RoutesResponse, error) {
	// Allow only one concurrent request for this neighbor
	// to our backend server.
	_, ok := self.routesFetchMutex[neighborId]
	if !ok {
		self.routesFetchMutex[neighborId] = &sync.Mutex{}
	}
	self.routesFetchMutex[neighborId].Lock()
	defer self.routesFetchMutex[neighborId].Unlock()

	// Check if we have a cache hit
	response := self.routesRequiredCache.Get(neighborId)
	if response != nil {
		return response, nil
	}

	// First: get routes received
	bird, err := self.client.GetJson("/routes/protocol/" + neighborId)
	if err != nil {
		return nil, err
	}

	// Use api status from first request
	apiStatus, err := parseApiStatus(bird, self.config)
	if err != nil {
		return nil, err
	}

	imported, err := parseRoutes(bird, self.config)
	if err != nil {
		return nil, err
	}

	// Second: get routes filtered
	bird, _ = self.client.GetJson("/routes/filtered/" + neighborId)
	filtered, err := parseRoutes(bird, self.config)
	if err != nil {
		log.Println("WARNING Could not retrieve filtered routes:", err)
		log.Println("Is the 'routes_filtered' module active in birdwatcher?")

		filtered = api.Routes{}
	}

	// Perform route deduplication
	importedMap := make(map[string]*api.Route)
	resultFiltered := make(api.Routes, 0, len(filtered))
	resultImported := make(api.Routes, 0, len(imported))

	gateway := ""
	learnt_from := ""
	if len(imported) > 0 {
		// infer next_hop ip address from imported[0]
		//TODO: change mechanism to infer gateway when state becomes
		// available elsewhere.
		gateway = imported[0].Gateway
		learnt_from = mustString(imported[0].Details["learnt_from"], gateway)
		// also take learnt_from address into account if present.
		// ^ learnt_from is regularly present on routes for
		// remote-triggered blackholing or on filtered routes
		// (e.g. next_hop not in AS-Set)
	}

	// Add routes to map
	for _, route := range imported {
		importedMap[route.Id] = route
	}

	// Choose routes with next_hop == gateway of this neighbour
	for _, route := range filtered {
		if (route.Gateway == gateway) ||
			(route.Gateway == learnt_from) ||
			(route.Details["learnt_from"] == gateway) {

			resultFiltered = append(resultFiltered, route)
			delete(importedMap, route.Id) // remove routes that are filtered on pipe
		} else if len(imported) == 0 { // in case there are just filtered routes
			resultFiltered = append(resultFiltered, route)
		}
	}

	// Map to slice
	for _, route := range importedMap {
		resultImported = append(resultImported, route)
	}

	// Sort routes for deterministic ordering
	sort.Sort(resultImported)
	sort.Sort(resultFiltered)

	// Make response
	response = &api.RoutesResponse{
		Api:      apiStatus,
		Imported: resultImported,
		Filtered: resultFiltered,
	}

	// Cache result
	self.routesRequiredCache.Set(neighborId, response)

	return response, nil
}

// Get all received routes
func (self *Birdwatcher) RoutesReceived(
	neighborId string,
) (*api.RoutesResponse, error) {
	// Check if we have a cache hit
	response := self.routesReceivedCache.Get(neighborId)
	if response != nil {
		return response, nil
	}

	// Routes received: Use RoutesRequired() api to apply routes deduplication
	// However: Store in separate cache for faster access
	routes, err := self.RoutesRequired(neighborId)
	if err != nil {
		return nil, err
	}

	response = &api.RoutesResponse{
		Api:      routes.Api,
		Imported: routes.Imported,
	}
	self.routesReceivedCache.Set(neighborId, response)

	return response, nil
}

// Get all filtered routes
func (self *Birdwatcher) RoutesFiltered(
	neighborId string,
) (*api.RoutesResponse, error) {
	// Check if we have a cache hit
	response := self.routesFilteredCache.Get(neighborId)
	if response != nil {
		return response, nil
	}

	// Routes filtered. Do the same thing as with routes recieved.
	routes, err := self.RoutesRequired(neighborId)
	if err != nil {
		return nil, err
	}

	response = &api.RoutesResponse{
		Api:      routes.Api,
		Filtered: routes.Filtered,
	}

	self.routesFilteredCache.Set(neighborId, response)

	return response, nil
}

// Get all not exported routes
func (self *Birdwatcher) RoutesNotExported(
	neighborId string,
) (*api.RoutesResponse, error) {
	// Check if we have a cache hit
	response := self.routesNotExportedCache.Get(neighborId)
	if response != nil {
		return response, nil
	}

	// Routes received
	bird, err := self.client.GetJson("/routes/noexport/" + neighborId)
	if err != nil {
		log.Println("WARNING Could not retrieve routes not exported:", err)
		log.Println("Is the 'routes_noexport' module active in birdwatcher?")

		return nil, err
	}

	// Use api status from first request
	apiStatus, err := parseApiStatus(bird, self.config)
	if err != nil {
		return nil, err
	}

	routes, err := parseRoutes(bird, self.config)
	if err != nil {
		return nil, err
	}

	response = &api.RoutesResponse{
		Api:         apiStatus,
		Imported:    nil,
		Filtered:    nil,
		NotExported: routes,
	}

	self.routesNotExportedCache.Set(neighborId, response)

	return response, nil
}

// Make routes lookup
func (self *Birdwatcher) LookupPrefix(prefix string) (*api.RoutesLookupResponse, error) {
	// Get RS info
	rs := api.Routeserver{
		Id:   self.config.Id,
		Name: self.config.Name,
	}

	// Query prefix on RS
	bird, err := self.client.GetJson("/routes/prefix?prefix=" + prefix)
	if err != nil {
		return nil, err
	}

	// Parse API status
	apiStatus, err := parseApiStatus(bird, self.config)
	if err != nil {
		return nil, err
	}

	// Parse routes
	routes, err := parseRoutes(bird, self.config)

	// Add corresponding neighbour and source rs to result
	results := api.LookupRoutes{}
	for _, src := range routes {
		// Okay. This is actually really hacky.
		// A less bruteforce approach would be highly appreciated
		route := &api.LookupRoute{
			Id: src.Id,

			Routeserver: rs,

			NeighbourId: src.NeighbourId,

			Network:   src.Network,
			Interface: src.Interface,
			Gateway:   src.Gateway,
			Metric:    src.Metric,
			Bgp:       src.Bgp,
			Age:       src.Age,
			Type:      src.Type,

			Details: src.Details,
		}
		results = append(results, route)
	}

	// Make result
	response := &api.RoutesLookupResponse{
		Api:    apiStatus,
		Routes: results,
	}
	return response, nil
}

func (self *Birdwatcher) AllRoutes() (*api.RoutesResponse, error) {
	bird, err := self.client.GetJson("/routes/dump")
	if err != nil {
		return nil, err
	}
	result, err := parseRoutesDump(bird, self.config)
	return result, err
}<|MERGE_RESOLUTION|>--- conflicted
+++ resolved
@@ -19,7 +19,6 @@
 
 	// Caches: Neighbors
 	neighborsCache *caches.NeighborsCache
-<<<<<<< HEAD
 
 	// Caches: Routes
 	routesRequiredCache    *caches.RoutesCache
@@ -29,17 +28,13 @@
 
 	// Mutices:
 	routesFetchMutex map[string]*sync.Mutex
-=======
-	routesCache    *caches.RoutesCache
 
 	hasNeighborSummary bool
->>>>>>> 84df5e9b
 }
 
 func NewBirdwatcher(config Config) *Birdwatcher {
 	client := NewClient(config.Api)
 
-<<<<<<< HEAD
 	// Cache settings:
 	// TODO: Maybe read from config file
 	neighborsCacheDisable := false
@@ -58,12 +53,6 @@
 	routesNotExportedCache := caches.NewRoutesCache(
 		routesCacheDisabled, routesCacheMaxSize)
 
-	// Make source
-=======
-	neighborsCache := caches.NewNeighborsCache(false)
-	routesCache := caches.NewRoutesCache(false, 128)
-	// TODO: Make LRU routes cache max size configurable
-
 	// Check if we have a neighbor summary endpoint:
 	hasNeighborSummary := true
 	if config.DisableNeighborSummary {
@@ -80,13 +69,11 @@
 		}
 	}
 
->>>>>>> 84df5e9b
 	birdwatcher := &Birdwatcher{
 		config: config,
 		client: client,
 
 		neighborsCache: neighborsCache,
-<<<<<<< HEAD
 
 		routesRequiredCache:    routesRequiredCache,
 		routesReceivedCache:    routesReceivedCache,
@@ -94,11 +81,8 @@
 		routesNotExportedCache: routesNotExportedCache,
 
 		routesFetchMutex: map[string]*sync.Mutex{},
-=======
-		routesCache:    routesCache,
 
 		hasNeighborSummary: hasNeighborSummary,
->>>>>>> 84df5e9b
 	}
 	return birdwatcher
 }
@@ -127,26 +111,15 @@
 	return response, nil
 }
 
-<<<<<<< HEAD
 // Get bird BGP protocols
 func (self *Birdwatcher) Neighbours() (*api.NeighboursResponse, error) {
 	// Check if we hit the cache
 	response := self.neighborsCache.Get()
 	if response != nil {
-		return response, nil // dereference for now...
-=======
-// Get neighbors
-func (self *Birdwatcher) Neighbours() (api.NeighboursResponse, error) {
-	// Check if we hit the cache
-	cachedResponse := self.neighborsCache.Get()
-	if cachedResponse != nil {
-		return *cachedResponse, nil // dereference for now...
-	}
-
-	var (
-		response api.NeighboursResponse
-		err      error
-	)
+		return response, nil
+	}
+
+	var err error
 
 	if self.hasNeighborSummary {
 		response, err = self.summaryNeighbors()
@@ -155,34 +128,33 @@
 	}
 
 	if err != nil {
-		return api.NeighboursResponse{}, err
-	}
-
-	self.neighborsCache.Set(&response)
+		return nil, err
+	}
+
+	self.neighborsCache.Set(response)
 
 	return response, nil
 }
 
 // Get neighbors from neighbors summary
-func (self *Birdwatcher) summaryNeighbors() (api.NeighboursResponse, error) {
+func (self *Birdwatcher) summaryNeighbors() (*api.NeighboursResponse, error) {
 	// Query birdwatcher
 	bird, err := self.client.GetJson(NEIGHBOR_SUMMARY_ENDPOINT)
 	if err != nil {
-		return api.NeighboursResponse{}, err
->>>>>>> 84df5e9b
-	}
-
-	apiStatus, err := parseApiStatus(bird, self.config)
-	if err != nil {
-		return api.NeighboursResponse{}, err
+		return nil, err
+	}
+
+	apiStatus, err := parseApiStatus(bird, self.config)
+	if err != nil {
+		return nil, err
 	}
 
 	neighbors, err := parseNeighborSummary(bird, self.config)
 	if err != nil {
-		return api.NeighboursResponse{}, err
-	}
-
-	response := api.NeighboursResponse{
+		return nil, err
+	}
+
+	response := &api.NeighboursResponse{
 		Api:        apiStatus,
 		Neighbours: neighbors,
 	}
@@ -191,7 +163,7 @@
 }
 
 // Get neighbors from protocols
-func (self *Birdwatcher) bgpProtocolsNeighbors() (api.NeighboursResponse, error) {
+func (self *Birdwatcher) bgpProtocolsNeighbors() (*api.NeighboursResponse, error) {
 
 	// Query birdwatcher
 	bird, err := self.client.GetJson("/protocols/bgp")
@@ -209,16 +181,11 @@
 		return nil, err
 	}
 
-	response := api.NeighboursResponse{
+	response := &api.NeighboursResponse{
 		Api:        apiStatus,
 		Neighbours: neighbours,
 	}
 
-<<<<<<< HEAD
-	self.neighborsCache.Set(response)
-
-=======
->>>>>>> 84df5e9b
 	return response, nil // dereference for now
 }
 
